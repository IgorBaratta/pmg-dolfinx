--- conflicted
+++ resolved
@@ -27,14 +27,7 @@
     _r = std::make_unique<Vector>(map, bs);
   }
 
-  public:
-    CGSolver(std::shared_ptr<const common::IndexMap> map, int bs)
-        : _map{map}, _bs{bs}
-    {
-      _r = std::make_unique<Vector>(_map, _bs);
-      _y = std::make_unique<Vector>(_map, _bs);
-      _p = std::make_unique<Vector>(_map, _bs);
-    }
+  void set_max_iterations(int max_iter) { _max_iter = max_iter; }
 
   // Set Eigenvalue range (min, max)
   void set_eig_range(std::array<T, 2> eig_range) { _eig_range = eig_range; }
@@ -75,18 +68,11 @@
       // Update r (r <- r - alpha*q)
       acc::axpy(*_r, -alpha, *_q, *_r);
     }
-<<<<<<< HEAD
+  }
 
-      // y = A.p;
-      A(x, *_y);
-    }
-=======
-  }
->>>>>>> b81469c3
-
-  private:
-    /// Limit for the number of iterations the solver is allowed to do
-    int _max_iter;
+private:
+  /// Limit for the number of iterations the solver is allowed to do
+  int _max_iter;
 
   /// Eigenvalues
   std::array<T, 2> eig_range;
