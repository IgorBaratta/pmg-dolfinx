--- conflicted
+++ resolved
@@ -1,18 +1,13 @@
-<<<<<<< HEAD
-=======
-#ifdef USE_HIP
-#include <hip/hip_runtime.h>
-#elif USE_CUDA
-#include <cuda/cuda_runtime.h>
-#endif
->>>>>>> 607d8c08
 #include <dolfinx.h>
 #include <dolfinx/fem/dolfinx_fem.h>
 #include <dolfinx/fem/petsc.h>
 #include <dolfinx/la/MatrixCSR.h>
 
+#ifdef USE_HIP
 #include "hip/hip_runtime.h"
 #include <hipsparse.h>
+#elif USE_CUDA
+#endif
 
 namespace test
 {
@@ -178,24 +173,25 @@
 #elif USE_CUDA
 #define err_check(command)                                                                         \
   {                                                                                                \
-    cudaError_t status = command;                                                                   \
-    if (status != cudaSuccess)                                                                      \
+    cudaError_t status = command;                                                                  \
+    if (status != cudaSuccess)                                                                     \
     {                                                                                              \
-      printf("(%s:%d) Error: CUDA reports %s\n", __FILE__, __LINE__, cudaGetErrorString(status));    \
+      printf("(%s:%d) Error: CUDA reports %s\n", __FILE__, __LINE__, cudaGetErrorString(status));  \
       exit(1);                                                                                     \
     }                                                                                              \
   }
 #elif CPU
 #define err_check(command)                                                                         \
   {                                                                                                \
-    int status = command;                                                                   \
-    if (status != 0)                                                                      \
+    int status = command;                                                                          \
+    if (status != 0)                                                                               \
     {                                                                                              \
-      printf("(%s:%d) Error: Report %s\n", __FILE__, __LINE__, perror());    \
+      printf("(%s:%d) Error: Report %s\n", __FILE__, __LINE__, perror());                          \
       exit(1);                                                                                     \
     }                                                                                              \
   }
 #endif
+
 namespace dolfinx::acc
 {
 template <typename T>
@@ -249,31 +245,6 @@
         hipMemcpy(_cols, _A->cols().data(), nnz * sizeof(std::int32_t), hipMemcpyHostToDevice));
     err_check(hipMemcpy(_values, _A->values().data(), nnz * sizeof(T), hipMemcpyHostToDevice));
     err_check(hipDeviceSynchronize());
-<<<<<<< HEAD
-
-#ifdef USE_HIPSPARSE
-    hipsparseCreate(&handle);
-    hipsparseCreateMatDescr(&descrA);
-#endif
-=======
- #elif USE_CUDA
-    err_check(cudaMalloc((void**)&_row_ptr, num_rows * sizeof(std::int32_t)));
-    err_check(cudaMalloc((void**)&_off_diag_offset, num_rows * sizeof(std::int32_t)));
-    err_check(cudaMalloc((void**)&_cols, nnz * sizeof(std::int32_t)));
-    err_check(cudaMalloc((void**)&_values, nnz * sizeof(T)));
-
-    // Copy data from host to device
-    err_check(cudaMemcpy(_row_ptr, _A->row_ptr().data(), num_rows * sizeof(std::int32_t),
-                        cudaMemcpyHostToDevice));
-    err_check(cudaMemcpy(_off_diag_offset, _A->off_diag_offset().data(),
-                        num_rows * sizeof(std::int32_t), cudaMemcpyHostToDevice));
-
-    err_check(
-        cudaMemcpy(_cols, _A->cols().data(), nnz * sizeof(std::int32_t), cudaMemcpyHostToDevice));
-    err_check(cudaMemcpy(_values, _A->values().data(), nnz * sizeof(T), cudaMemcpyHostToDevice));
-    err_check(cudaDeviceSynchronize());
- #endif
->>>>>>> 607d8c08
   }
 
   MatrixOperator(const fem::FunctionSpace<T>& V0, const fem::FunctionSpace<T>& V1)
@@ -318,13 +289,14 @@
     std::int32_t nnz = _A->row_ptr().size();
     _nnz = nnz;
 
-<<<<<<< HEAD
-=======
-  
-    LOG(WARNING) << "Number of non zeros " <<  _nnz;
-    LOG(WARNING) << "Number of rows " <<  num_rows;
-
-#ifdef USE_HIP
+    LOG(WARNING) << "Number of non zeros " << _nnz;
+    LOG(WARNING) << "Number of rows " << num_rows;
+
+    err_check(
+        hipMemcpy(_cols, _A->cols().data(), nnz * sizeof(std::int32_t), hipMemcpyHostToDevice));
+    err_check(hipMemcpy(_values, _A->values().data(), nnz * sizeof(T), hipMemcpyHostToDevice));
+    err_check(hipDeviceSynchronize());
+#elif USE_CUDA
     // Allocate data on device
     err_check(hipMalloc((void**)&_row_ptr, num_rows * sizeof(std::int32_t)));
     err_check(hipMalloc((void**)&_off_diag_offset, num_rows * sizeof(std::int32_t)));
@@ -341,32 +313,6 @@
         hipMemcpy(_cols, _A->cols().data(), nnz * sizeof(std::int32_t), hipMemcpyHostToDevice));
     err_check(hipMemcpy(_values, _A->values().data(), nnz * sizeof(T), hipMemcpyHostToDevice));
     err_check(hipDeviceSynchronize());
-#elif USE_CUDA
->>>>>>> 607d8c08
-    // Allocate data on device
-    err_check(hipMalloc((void**)&_row_ptr, num_rows * sizeof(std::int32_t)));
-    err_check(hipMalloc((void**)&_off_diag_offset, num_rows * sizeof(std::int32_t)));
-    err_check(hipMalloc((void**)&_cols, nnz * sizeof(std::int32_t)));
-    err_check(hipMalloc((void**)&_values, nnz * sizeof(T)));
-
-    // Copy data from host to device
-    err_check(hipMemcpy(_row_ptr, _A->row_ptr().data(), num_rows * sizeof(std::int32_t),
-                        hipMemcpyHostToDevice));
-    err_check(hipMemcpy(_off_diag_offset, _A->off_diag_offset().data(),
-                        num_rows * sizeof(std::int32_t), hipMemcpyHostToDevice));
-
-    err_check(
-        hipMemcpy(_cols, _A->cols().data(), nnz * sizeof(std::int32_t), hipMemcpyHostToDevice));
-    err_check(hipMemcpy(_values, _A->values().data(), nnz * sizeof(T), hipMemcpyHostToDevice));
-    err_check(hipDeviceSynchronize());
-<<<<<<< HEAD
-
-#ifdef USE_HIPSPARSE
-    hipsparseCreate(&handle);
-    hipsparseCreateMatDescr(&descrA);
-=======
->>>>>>> 607d8c08
-#endif
   }
 
   /**
@@ -404,7 +350,7 @@
       dim3 block_size(256);
       dim3 grid_size((num_rows + block_size.x - 1) / block_size.x);
       x.scatter_fwd_begin();
- #ifdef USE_HIP
+#ifdef USE_HIP
       hipLaunchKernelGGL(spmvT_impl<T>, grid_size, block_size, 0, 0, num_rows, _values, _row_ptr,
                          _off_diag_offset, _cols, _x, _y);
       err_check(hipGetLastError());
@@ -416,22 +362,9 @@
 #endif
 
       x.scatter_fwd_end();
-<<<<<<< HEAD
-      hipLaunchKernelGGL(spmvT_impl<T>, grid_size, block_size, 0, 0, num_rows, _values,
-                         _off_diag_offset, _row_ptr + 1, _cols, _x, _y);
-      err_check(hipGetLastError());
-=======
- #ifdef USE_HIP
       hipLaunchKernelGGL(spmvT_impl<T>, grid_size, block_size, 0, 0, num_rows, _values, _row_ptr,
                          _off_diag_offset, _cols, _x, _y);
       err_check(hipGetLastError());
-#elif USE_CUDA
-      spmv_impl<T><<grid_size, block_size, 0, 0, num_rows>>(_values, _row_ptr, _off_diag_offset, _cols, _x, _y);
-      err_check(cudaGetLastError());
-#elif CPU
-      spmv_impl<T>(A->values().data(), A->row_ptr().data(), A->off_diag_offset().data(), A->cols().data(), _x, _y);
->>>>>>> 607d8c08
-#endif
     }
     else
     {
@@ -462,21 +395,8 @@
       spmv_impl<T>(A->values().data(), A->row_ptr().data(), A->off_diag_offset().data(), A->cols().data(), _x, _y);
 #endif
       x.scatter_fwd_end();
-<<<<<<< HEAD
-      hipLaunchKernelGGL(spmv_impl<T>, grid_size, block_size, 0, 0, num_rows, _values,
-                         _off_diag_offset, _row_ptr + 1, _cols, _x, _y);
-=======
-#ifdef USE_HIP
       hipLaunchKernelGGL(spmv_impl<T>, grid_size, block_size, 0, 0, num_rows, _values, _row_ptr,
                          _off_diag_offset, _cols, _x, _y);
-#elif USE_CUDA
-      spmv_impl<T><<grid_size, block_size, 0, 0, num_rows>>(_values, _row_ptr, _off_diag_offset, _cols, _x, _y);
-      err_check(cudaGetLastError());
-#elif CPU
-      spmv_impl<T>(A->values().data(), A->row_ptr().data(), A->off_diag_offset().data(), A->cols().data(), _x, _y);
-#endif
-
->>>>>>> 607d8c08
       err_check(hipGetLastError());
 #endif
     }
@@ -499,17 +419,11 @@
     err_check(hipFree(_row_ptr));
     err_check(hipFree(_cols));
     err_check(hipFree(_off_diag_offset));
-<<<<<<< HEAD
+#endif
+
 #ifdef USE_HIPSPARSE
     hipsparseDestroyMatDescr(descrA);
     hipsparseDestroy(handle);
-=======
-#elif USE_CUDA
-    err_check(cudaFree(_values));
-    err_check(cudaFree(_row_ptr));
-    err_check(cudaFree(_cols));
-    err_check(cudaFree(_off_diag_offset));
->>>>>>> 607d8c08
 #endif
   }
 
