#include "../../src/cg.hpp"
#include "../../src/chebyshev.hpp"
#include "../../src/csr.hpp"
#include "../../src/operators.hpp"
#include "../../src/pmg.hpp"
#include "../../src/vector.hpp"
#include "poisson.h"

#include <thrust/device_vector.h>

#include <array>
#include <basix/e-lagrange.h>
#include <boost/program_options.hpp>
#include <dolfinx.h>
#include <dolfinx/fem/dolfinx_fem.h>
#include <dolfinx/la/MatrixCSR.h>
#include <dolfinx/la/SparsityPattern.h>
#include <dolfinx/mesh/generation.h>
#include <iostream>
#include <memory>
#include <mpi.h>

using namespace dolfinx;
using T = double;
using DeviceVector = dolfinx::acc::Vector<T, acc::Device::HIP>;
namespace po = boost::program_options;

class CoarseSolverType
{
public:
  CoarseSolverType(std::shared_ptr<fem::Form<T, T>> a,
                   std::shared_ptr<const fem::DirichletBC<T, T>> bcs)
  {
    auto V = a->function_spaces()[0];
    MPI_Comm comm = a->mesh()->comm();

    // Create Coarse Operator using PETSc and Hypre
    LOG(INFO) << "Create PETScOperator";
    coarse_op = std::make_unique<PETScOperator<T>>(a, std::vector{bcs});
    err_check(hipDeviceSynchronize());

    auto im_op = coarse_op->index_map();
    LOG(INFO) << "OP:" << im_op->size_global() << "/" << im_op->size_local() << "/"
              << im_op->num_ghosts();
    auto im_V = V->dofmap()->index_map;
    LOG(INFO) << "V:" << im_V->size_global() << "/" << im_V->size_local() << "/"
              << im_V->num_ghosts();

    LOG(INFO) << "Get device matrix";
    Mat A = coarse_op->device_matrix();
    LOG(INFO) << "Create Petsc KSP";
    KSPCreate(comm, &_solver);
    LOG(INFO) << "Set KSP Type";
    KSPSetType(_solver, KSPCG);
    LOG(INFO) << "Set Operators";
    KSPSetOperators(_solver, A, A);
    LOG(INFO) << "Set iteration count";
    KSPSetTolerances(_solver, PETSC_DEFAULT, PETSC_DEFAULT, PETSC_DEFAULT, 10);
    LOG(INFO) << "Set PC Type";
    PC prec;
    KSPGetPC(_solver, &prec);
    PCSetType(prec, PCHYPRE);
    KSPSetFromOptions(_solver);
    LOG(INFO) << "KSP Setup";
    KSPSetUp(_solver);

    const PetscInt local_size = V->dofmap()->index_map->size_local();
    const PetscInt global_size = V->dofmap()->index_map->size_global();
    VecCreateMPIHIPWithArray(comm, PetscInt(1), local_size, global_size, NULL, &_x);
    VecCreateMPIHIPWithArray(comm, PetscInt(1), local_size, global_size, NULL, &_b);
  }

  ~CoarseSolverType()
  {
    VecDestroy(&_x);
    VecDestroy(&_b);
    KSPDestroy(&_solver);
  }

  void solve(DeviceVector& x, DeviceVector& y)
  {
    VecHIPPlaceArray(_b, y.array().data());
    VecHIPPlaceArray(_x, x.array().data());

    KSPSolve(_solver, _b, _x);
    KSPView(_solver, PETSC_VIEWER_STDOUT_WORLD);

    KSPConvergedReason reason;
    KSPGetConvergedReason(_solver, &reason);

    PetscInt num_iterations = 0;
    int ierr = KSPGetIterationNumber(_solver, &num_iterations);
    if (ierr != 0)
      LOG(ERROR) << "KSPGetIterationNumber Error:" << ierr;

    LOG(INFO) << "Converged reason: " << reason;
    LOG(INFO) << "Num iterations: " << num_iterations;

    VecHIPResetArray(_b);
    VecHIPResetArray(_x);
  }

private:
  Vec _b, _x;
  KSP _solver;
  std::unique_ptr<PETScOperator<T>> coarse_op;
};

int main(int argc, char* argv[])
{
  po::options_description desc("Allowed options");
  desc.add_options()("help,h", "print usage message")(
      "ndofs", po::value<std::size_t>()->default_value(50000), "number of dofs per rank")(
      "amg", po::bool_switch()->default_value(false), "Use AMG solver on coarse level")(
      "csr-interpolation", po::bool_switch()->default_value(false),
      "Use CSR matrices to interpolate between levels");

  po::variables_map vm;
  po::store(po::command_line_parser(argc, argv).options(desc).allow_unregistered().run(), vm);
  po::notify(vm);

  if (vm.count("help"))
  {
    std::cout << desc << std::endl;
    return 0;
  }
  const std::size_t ndofs = vm["ndofs"].as<std::size_t>();
  bool use_amg = vm["amg"].as<bool>();
  bool use_csr_interpolation = vm["csr-interpolation"].as<bool>();

  std::vector fs_poisson_a = {functionspace_form_poisson_a1, functionspace_form_poisson_a2,
                              functionspace_form_poisson_a3};
  std::vector form_a = {form_poisson_a1, form_poisson_a2, form_poisson_a3};
  std::vector form_L = {form_poisson_L1, form_poisson_L2, form_poisson_L3};

  init_logging(argc, argv);
  PetscInitialize(&argc, &argv, nullptr, nullptr);
  {
    MPI_Comm comm{MPI_COMM_WORLD};
    int rank = 0, size = 0;
    MPI_Comm_rank(comm, &rank);
    MPI_Comm_size(comm, &size);

    std::string thread_name = "RANK: " + std::to_string(rank);
    loguru::set_thread_name(thread_name.c_str());
    if (rank == 0)
      loguru::g_stderr_verbosity = loguru::Verbosity_INFO;

    const int order = 3;
    double nx_approx = (std::pow(ndofs * size, 1.0 / 3.0) - 1) / order;
    std::size_t n0 = static_cast<int>(nx_approx);
    std::array<std::size_t, 3> nx = {n0, n0, n0};

    // Try to improve fit to ndofs +/- 5 in each direction
    if (n0 > 5)
    {
      std::int64_t best_misfit
          = (n0 * order + 1) * (n0 * order + 1) * (n0 * order + 1) - ndofs * size;
      best_misfit = std::abs(best_misfit);
      for (std::size_t nx0 = n0 - 5; nx0 < n0 + 6; ++nx0)
        for (std::size_t ny0 = n0 - 5; ny0 < n0 + 6; ++ny0)
          for (std::size_t nz0 = n0 - 5; nz0 < n0 + 6; ++nz0)
          {
            std::int64_t misfit
                = (nx0 * order + 1) * (ny0 * order + 1) * (nz0 * order + 1) - ndofs * size;
            if (std::abs(misfit) < best_misfit)
            {
              best_misfit = std::abs(misfit);
              nx = {nx0, ny0, nz0};
            }
          }
    }

    LOG(INFO) << "Creating mesh of size: " << nx[0] << "x" << nx[1] << "x" << nx[2];

    // Create mesh
    auto mesh = std::make_shared<mesh::Mesh<T>>(mesh::create_box<T>(
        comm, {{{0, 0, 0}, {1, 1, 1}}}, {nx[0], nx[1], nx[2]}, mesh::CellType::hexahedron));
    auto topology = mesh->topology_mutable();
    int tdim = topology->dim();
    int fdim = tdim - 1;
    topology->create_connectivity(fdim, tdim);

    // Compute boundary cells
    const std::vector<std::int32_t>& ip_facets = topology->interprocess_facets();
    auto f_to_c = topology->connectivity(fdim, tdim);
    // Create list of cells attached to the inter-process boundary (needed for matrix-free updates)
    std::vector<std::int32_t> ip_cells;
    for (std::int32_t f : ip_facets)
    {
      assert(f_to_c.num_links(f) == 1);
      ip_cells.push_back(f_to_c->links(f)[0]);
    }
    std::sort(ip_cells.begin(), ip_cells.end());
    LOG(INFO) << "Got " << ip_cells.size() << " boundary cells.";

    // Compute local cells
    std::vector<std::int32_t> local_cells(topology->index_map(tdim)->size_local()
                                          + topology->index_map(tdim)->num_ghosts());
    std::iota(local_cells.begin(), local_cells.end(), 0);
    for (std::int32_t c : ip_cells)
      local_cells[c] = -1;
    std::erase(local_cells, -1);
    LOG(INFO) << "Got " << local_cells.size() << " local cells";

    std::vector<std::shared_ptr<fem::FunctionSpace<T>>> V(form_a.size());
    std::vector<std::shared_ptr<fem::Form<T, T>>> a(V.size());
    std::vector<std::shared_ptr<fem::Form<T, T>>> L(V.size());
    std::vector<std::shared_ptr<const fem::DirichletBC<T, T>>> bcs(V.size());
    std::vector<std::shared_ptr<acc::MatrixOperator<T>>> operators(V.size());
    std::vector<std::shared_ptr<const common::IndexMap>> maps(V.size());

    auto facets = dolfinx::mesh::exterior_facet_indices(*topology);
    std::vector<std::size_t> ndofs(V.size());

    // Prepare and set Constants for the bilinear form
    auto kappa = std::make_shared<fem::Constant<T>>(2.0);
    for (std::size_t i = 0; i < form_a.size(); i++)
    {
      auto element = basix::create_element<T>(
          basix::element::family::P, basix::cell::type::hexahedron, i + 1,
          basix::element::lagrange_variant::gll_warped, basix::element::dpc_variant::unset, false);

      V[i] = std::make_shared<fem::FunctionSpace<T>>(fem::create_functionspace(mesh, element, {}));

      ndofs[i] = V[i]->dofmap()->index_map->size_global();
      a[i] = std::make_shared<fem::Form<T>>(
          fem::create_form<T>(*form_a[i], {V[i], V[i]}, {}, {{"c0", kappa}}, {}));
    }

    // assemble RHS for each level
    for (std::size_t i = 0; i < V.size(); i++)
    {
      auto f = std::make_shared<fem::Function<T>>(V[i]);
      f->interpolate(
          [](auto x) -> std::pair<std::vector<T>, std::vector<std::size_t>>
          {
            std::vector<T> out;
            for (std::size_t p = 0; p < x.extent(1); ++p)
            {
              auto dx = (x(0, p) - 0.5) * (x(0, p) - 0.5);
              auto dy = (x(1, p) - 0.5) * (x(1, p) - 0.5);
              out.push_back(1000 * std::exp(-(dx + dy) / 0.02));
            }

            return {out, {out.size()}};
          });

      auto Li = std::make_shared<fem::Form<T, T>>(
          fem::create_form<T>(*form_L[i], {V[i]}, {{"w0", f}}, {}, {}));
      L[i] = Li;

      auto dofmap = V[i]->dofmap();
      auto bdofs = fem::locate_dofs_topological(*topology, *dofmap, fdim, facets);
      bcs[i] = std::make_shared<const fem::DirichletBC<T, T>>(0.0, bdofs, V[i]);
    }

    std::shared_ptr<CoarseSolverType> coarse_solver;

    if (use_amg)
      coarse_solver = std::make_shared<CoarseSolverType>(a[0], bcs[0]);

    // RHS
    std::size_t ncells = mesh->topology()->index_map(3)->size_global();
    if (rank == 0)
    {
      std::cout << "-----------------------------------\n";
      std::cout << "Number of ranks : " << size << "\n";
      std::cout << "Number of cells-global : " << ncells << "\n";
      std::cout << "Number of dofs-global : " << ndofs.back() << "\n";
      std::cout << "Number of cells-rank : " << ncells / size << "\n";
      std::cout << "Number of dofs-rank : " << ndofs.back() / size << "\n";
      std::cout << "-----------------------------------\n";
      std::cout << "Hierarchy: " << std::endl;
      for (std::size_t i = 0; i < ndofs.size(); i++)
      {
        std::cout << "Level " << i << ": " << ndofs[i] << "\n";
      }
      std::cout << "-----------------------------------\n";
      std::cout << std::flush;
    }

    std::vector<std::shared_ptr<DeviceVector>> bs(V.size());

    for (std::size_t i = 0; i < V.size(); i++)
    {
      std::shared_ptr<fem::Form<T, T>> a_i = a[i];
      std::vector<std::shared_ptr<const fem::DirichletBC<T, T>>> bc_i = {bcs[i]};
      operators[i] = std::make_shared<acc::MatrixOperator<T>>(a_i, bc_i);
      maps[i] = operators[i]->column_index_map();

      la::Vector<T> b(maps[i], 1);
      b.set(T(0.0));
      fem::assemble_vector(b.mutable_array(), *L[i]);

      fem::apply_lifting<T, T>(b.mutable_array(), {a[i]}, {{bcs[i]}}, {}, T(1));
      b.scatter_rev(std::plus<T>());
      fem::set_bc<T, T>(b.mutable_array(), {bcs[i]});

      bs[i] = std::make_shared<DeviceVector>(maps[i], 1);
      bs[i]->copy_from_host(b);
    }

    for (std::size_t i = 0; i < V.size(); i++)
    {
      auto size = operators[i]->nnz();
      if (rank == 0)
      {
        std::cout << "Number of nonzeros level " << i << ": ";
        std::cout << size << std::endl;
      }
    }

    // Create chebyshev smoother for each level
    std::vector<std::shared_ptr<acc::Chebyshev<DeviceVector>>> smoothers(V.size());
    for (std::size_t i = 0; i < V.size(); i++)
    {
      dolfinx::acc::CGSolver<DeviceVector> cg(maps[i], 1);
      cg.set_max_iterations(20);
      cg.set_tolerance(1e-5);
      cg.store_coefficients(true);

      DeviceVector x(maps[i], 1);
      x.set(T{0.0});

      //      (*operators[i])(*bs[i], x);

      [[maybe_unused]] int its = cg.solve(*operators[i], x, *bs[i], false);
      std::vector<T> eign = cg.compute_eigenvalues();
      std::sort(eign.begin(), eign.end());
      std::array<T, 2> eig_range = {0.8 * eign.front(), 1.2 * eign.back()};
      smoothers[i] = std::make_shared<acc::Chebyshev<DeviceVector>>(maps[i], 1, eig_range, 2);

<<<<<<< HEAD
      // if (rank == 0)
      // {
      //   LOG(INFO) << "Eigenvalues level " << i << ": " << eign.front() << " " << eign.back()
      //             << std::endl;
      // }
=======
      LOG(INFO) << "Eigenvalues level " << i << ": " << eign.front() << " " << eign.back();
>>>>>>> 86f485b6
    }

    smoothers[0]->set_max_iterations(20);
    smoothers[1]->set_max_iterations(10);
    smoothers[2]->set_max_iterations(5);

    // Create Restriction operator
    std::vector<std::shared_ptr<acc::MatrixOperator<T>>> restriction(V.size() - 1);

    // Create Prolongation operator
    std::vector<std::shared_ptr<acc::MatrixOperator<T>>> prolongation(V.size() - 1);

    // Interpolation and prolongation kernels
    std::vector<std::shared_ptr<Interpolator<T>>> int_kerns(V.size() - 1);
    std::vector<std::shared_ptr<Interpolator<T>>> prolong_kerns(V.size() - 1);

    // Copy dofmaps to device
    thrust::device_vector<std::int32_t> dofmapV0(V[0]->dofmap()->map().size());
    // LOG(INFO) << "Copy dofmap (V0) :" << dofmapV0.size();
    thrust::copy(V[0]->dofmap()->map().data_handle(),
                 V[0]->dofmap()->map().data_handle() + V[0]->dofmap()->map().size(),
                 dofmapV0.begin());

    thrust::device_vector<std::int32_t> dofmapV1(V[1]->dofmap()->map().size());
    // LOG(INFO) << "Copy dofmap (V1) :" << dofmapV1.size();
    thrust::copy(V[1]->dofmap()->map().data_handle(),
                 V[1]->dofmap()->map().data_handle() + V[1]->dofmap()->map().size(),
                 dofmapV1.begin());

    thrust::device_vector<std::int32_t> dofmapV2(V[2]->dofmap()->map().size());
    // LOG(INFO) << "Copy dofmap (V2) :" << dofmapV2.size();
    thrust::copy(V[2]->dofmap()->map().data_handle(),
                 V[2]->dofmap()->map().data_handle() + V[2]->dofmap()->map().size(),
                 dofmapV2.begin());

    // Copy lists of local and boundary cells to device
    thrust::device_vector<std::int32_t> ipcells_device(ip_cells.size());
    LOG(INFO) << "Copy IP_cells :" << ip_cells.size();
    thrust::copy(ip_cells.begin(), ip_cells.end(), ipcells_device.begin());
    thrust::device_vector<std::int32_t> lcells_device(local_cells.size());
    LOG(INFO) << "Copy local_cells :" << local_cells.size();
    thrust::copy(local_cells.begin(), local_cells.end(), lcells_device.begin());

    // From V1 to V0
    if (use_csr_interpolation)
    {
      LOG(WARNING) << "Creating Prolongation Operators";
      prolongation[0] = std::make_shared<acc::MatrixOperator<T>>(*V[0], *V[1]);
      restriction[0] = std::make_shared<acc::MatrixOperator<T>>(*V[1], *V[0]);
      // From V2 to V1
      prolongation[1] = std::make_shared<acc::MatrixOperator<T>>(*V[1], *V[2]);
      restriction[1] = std::make_shared<acc::MatrixOperator<T>>(*V[2], *V[1]);
    }
    else
    {
      std::span<std::int32_t> dofmapV0_span(thrust::raw_pointer_cast(dofmapV0.data()),
                                            dofmapV0.size());
      std::span<std::int32_t> dofmapV1_span(thrust::raw_pointer_cast(dofmapV1.data()),
                                            dofmapV1.size());
      std::span<std::int32_t> dofmapV2_span(thrust::raw_pointer_cast(dofmapV2.data()),
                                            dofmapV2.size());
      std::span<std::int32_t> ipcells_span(thrust::raw_pointer_cast(ipcells_device.data()),
                                           ipcells_device.size());
      std::span<std::int32_t> lcells_span(thrust::raw_pointer_cast(lcells_device.data()),
                                          lcells_device.size());

      // These are alternative restriction/prolongation kernels, which should replace the CSR
      // matrices when fully working
      auto interpolator_V1_V0 = std::make_shared<Interpolator<T>>(
          2, 1, dofmapV1_span, dofmapV0_span, ipcells_span, lcells_span);
      auto interpolator_V2_V1 = std::make_shared<Interpolator<T>>(
          3, 2, dofmapV2_span, dofmapV1_span, ipcells_span, lcells_span);
      auto interpolator_V0_V1 = std::make_shared<Interpolator<T>>(
          1, 2, dofmapV0_span, dofmapV1_span, ipcells_span, lcells_span);
      auto interpolator_V1_V2 = std::make_shared<Interpolator<T>>(
          2, 3, dofmapV1_span, dofmapV2_span, ipcells_span, lcells_span);

      int_kerns = {interpolator_V1_V0, interpolator_V2_V1};
      prolong_kerns = {interpolator_V0_V1, interpolator_V1_V2};
    }

    using OpType = acc::MatrixOperator<T>;
    using SolverType = acc::Chebyshev<DeviceVector>;

    using PMG = acc::MultigridPreconditioner<DeviceVector, OpType, OpType, OpType, SolverType,
                                             CoarseSolverType>;

    LOG(INFO) << "Create PMG";
    PMG pmg(maps, 1);
    pmg.set_solvers(smoothers);
    pmg.set_operators(operators);
    LOG(INFO) << "Set Coarse Solver";
    pmg.set_coarse_solver(coarse_solver);

    // Sets CSR matrices or matrix-free kernels to do interpolation
    pmg.set_interpolators(prolongation);
    pmg.set_restriction_interpolators(restriction);
    pmg.set_interpolation_kernels(int_kerns);
    pmg.set_prolongation_kernels(prolong_kerns);

    // Create solution vector
    LOG(INFO) << "Create x";
    DeviceVector x(maps.back(), 1);
    x.set(T{0.0});

    for (int i = 0; i < 10; i++)
    {
      pmg.apply(*bs.back(), x, true);
      // LOG(INFO) << "------ end of iteration ------";
    }

    // Display timings
    dolfinx::list_timings(MPI_COMM_WORLD, {dolfinx::TimingType::wall});
  }

  PetscFinalize();
  return 0;
}<|MERGE_RESOLUTION|>--- conflicted
+++ resolved
@@ -331,15 +331,7 @@
       std::array<T, 2> eig_range = {0.8 * eign.front(), 1.2 * eign.back()};
       smoothers[i] = std::make_shared<acc::Chebyshev<DeviceVector>>(maps[i], 1, eig_range, 2);
 
-<<<<<<< HEAD
-      // if (rank == 0)
-      // {
-      //   LOG(INFO) << "Eigenvalues level " << i << ": " << eign.front() << " " << eign.back()
-      //             << std::endl;
-      // }
-=======
       LOG(INFO) << "Eigenvalues level " << i << ": " << eign.front() << " " << eign.back();
->>>>>>> 86f485b6
     }
 
     smoothers[0]->set_max_iterations(20);
